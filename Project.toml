name = "PostNewtonian"
uuid = "377afc40-5642-4616-8613-b7ebca523866"
authors = ["Michael Boyle <michael.oliver.boyle@gmail.com> and contributors"]
version = "0.5.0"

[deps]
DataInterpolations = "82cc6244-b520-54b8-b5a6-8a565e85f1d0"
DiffEqBase = "2b5f629d-d688-5b77-993f-72d75c75574e"
OrdinaryDiffEq = "1dea7af3-3e70-54e6-95c3-0bf5283fa5ed"
Quaternionic = "0756cd96-85bf-4b6f-a009-b5012ea7a443"
RecursiveArrayTools = "731186ca-8d62-57ce-b412-fbd966d074cd"
SciMLBase = "0bca4576-84f4-4d90-8ffe-ffa030f20462"
StaticArrays = "90137ffa-7385-5640-81b9-e52037218182"
SymbolicUtils = "d1185830-fcd6-423d-90d6-eec64667417b"
Symbolics = "0c5d862f-8b57-4792-8d23-62f2024744c7"

[compat]
DataInterpolations = "3.9"
DiffEqBase = "6"
OrdinaryDiffEq = "6"
Quaternionic = "1"
RecursiveArrayTools = "2"
SciMLBase = "1"
StaticArrays = "1"
<<<<<<< HEAD
SymbolicUtils = "0.19"
Symbolics = "4.10, 5"
=======
SymbolicUtils = "0.19, 0.20, 1"
Symbolics = "4.10"
>>>>>>> de988063
julia = "1.6"<|MERGE_RESOLUTION|>--- conflicted
+++ resolved
@@ -22,11 +22,6 @@
 RecursiveArrayTools = "2"
 SciMLBase = "1"
 StaticArrays = "1"
-<<<<<<< HEAD
-SymbolicUtils = "0.19"
+SymbolicUtils = "0.19, 0.20, 1"
 Symbolics = "4.10, 5"
-=======
-SymbolicUtils = "0.19, 0.20, 1"
-Symbolics = "4.10"
->>>>>>> de988063
 julia = "1.6"